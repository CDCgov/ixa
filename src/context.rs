--- conflicted
+++ resolved
@@ -9,12 +9,8 @@
 use std::rc::Rc;
 use std::sync::atomic::Ordering;
 
-<<<<<<< HEAD
 use atomic_float::AtomicF64;
-use polonius_the_crab::prelude::*;
-
-=======
->>>>>>> fcd41359
+
 use crate::data_plugin::DataPlugin;
 use crate::execution_stats::{
     log_execution_statistics, print_execution_statistics, ExecutionProfilingCollector,
@@ -956,7 +952,6 @@
         assert_eq!(*context.get_data(ComponentA), vec![0, 1, 2]); // time 0.0, 1.0, and 2.0
     }
 
-<<<<<<< HEAD
     // Tests for negative time handling
 
     #[test]
@@ -1133,7 +1128,8 @@
         context.execute();
         assert_eq!(context.get_current_time(), -2.0);
         assert_eq!(*call_count.borrow(), 1);
-=======
+    }
+
     #[test]
     fn shutdown_requested_reset() {
         // This test verifies that shutdown_requested is properly reset after
@@ -1166,6 +1162,5 @@
             2,
             "If this fails, shutdown_requested was not properly reset"
         );
->>>>>>> fcd41359
     }
 }