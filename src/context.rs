//! A manager for the state of a discrete-event simulation
//!
//! Defines a [`Context`] that is intended to provide the foundational mechanism
//! for storing and manipulating the state of a given simulation.
use std::any::{Any, TypeId};
use std::cell::OnceCell;
use std::collections::VecDeque;
use std::fmt::{Display, Formatter};
use std::rc::Rc;

use crate::data_plugin::DataPlugin;
use crate::execution_stats::{
    log_execution_statistics, print_execution_statistics, ExecutionProfilingCollector,
    ExecutionStatistics,
};
use crate::plan::{PlanId, Queue};
#[cfg(feature = "progress_bar")]
use crate::progress::update_timeline_progress;
#[cfg(feature = "debugger")]
use crate::{debugger::enter_debugger, plan::PlanSchedule};
use crate::{get_data_plugin_count, trace, warn, ContextPeopleExt, HashMap, HashMapExt};

/// The common callback used by multiple [`Context`] methods for future events
type Callback = dyn FnOnce(&mut Context);

/// A handler for an event type `E`
type EventHandler<E> = dyn Fn(&mut Context, E);

pub trait IxaEvent {
    /// Called every time `context.subscribe_to_event` is called with this event
    fn on_subscribe(_context: &mut Context) {}
}

/// An enum to indicate the phase for plans at a given time.
///
/// Most plans will occur as `Normal`. Plans with phase `First` are
/// handled before all `Normal` plans, and those with phase `Last` are
/// handled after all `Normal` plans. In all cases ties between plans at the
/// same time and with the same phase are handled in the order of scheduling.
///
#[derive(PartialEq, Eq, Ord, Clone, Copy, PartialOrd, Hash, Debug)]
pub enum ExecutionPhase {
    First,
    Normal,
    Last,
}

impl Display for ExecutionPhase {
    fn fmt(&self, f: &mut Formatter<'_>) -> std::fmt::Result {
        write!(f, "{self:?}")
    }
}

/// A manager for the state of a discrete-event simulation
///
/// Provides core simulation services including
/// * Maintaining a notion of time
/// * Scheduling events to occur at some point in the future and executing them
///   at that time
/// * Holding data that can be accessed by simulation modules
///
/// Simulations are constructed out of a series of interacting modules that
/// take turns manipulating the [`Context`] through a mutable reference. Modules
/// store data in the simulation using the [`DataPlugin`] trait that allows them
/// to retrieve data by type.
///
/// The future event list of the simulation is a queue of `Callback` objects -
/// called `plans` - that will assume control of the [`Context`] at a future point
/// in time and execute the logic in the associated `FnOnce(&mut Context)`
/// closure. Modules can add plans to this queue through the [`Context`].
///
/// The simulation also has a separate callback mechanism. Callbacks
/// fire before the next timed event (even if it is scheduled for the
/// current time). This allows modules to schedule actions for immediate
/// execution but outside of the current iteration of the event loop.
///
/// Modules can also emit 'events' that other modules can subscribe to handle by
/// event type. This allows modules to broadcast that specific things have
/// occurred and have other modules take turns reacting to these occurrences.
///
pub struct Context {
    plan_queue: Queue<Box<Callback>, ExecutionPhase>,
    callback_queue: VecDeque<Box<Callback>>,
    event_handlers: HashMap<TypeId, Box<dyn Any>>,
    data_plugins: Vec<OnceCell<Box<dyn Any>>>,
    #[cfg(feature = "debugger")]
    breakpoints_scheduled: Queue<Box<Callback>, ExecutionPhase>,
    current_time: Option<f64>,
    start_time: Option<f64>,
    shutdown_requested: bool,
    #[cfg(feature = "debugger")]
    break_requested: bool,
    #[cfg(feature = "debugger")]
    breakpoints_enabled: bool,
    execution_profiler: ExecutionProfilingCollector,
    pub(crate) print_execution_statistics: bool,
}

impl Context {
    /// Create a new empty `Context`
    #[must_use]
    pub fn new() -> Context {
        // Create a vector to accommodate all registered data plugins
        let data_plugins = std::iter::repeat_with(OnceCell::new)
            .take(get_data_plugin_count())
            .collect();

        Context {
            plan_queue: Queue::new(),
            callback_queue: VecDeque::new(),
            event_handlers: HashMap::new(),
            data_plugins,
            #[cfg(feature = "debugger")]
            breakpoints_scheduled: Queue::new(),
            current_time: None,
            start_time: None,
            shutdown_requested: false,
            #[cfg(feature = "debugger")]
            break_requested: false,
            #[cfg(feature = "debugger")]
            breakpoints_enabled: true,
            execution_profiler: ExecutionProfilingCollector::new(),
            print_execution_statistics: false,
        }
    }

    /// Schedule the simulation to pause at time t and start the debugger.
    /// This will give you a REPL which allows you to inspect the state of
    /// the simulation (type help to see a list of commands)
    ///
    /// # Errors
    /// Internal debugger errors e.g., reading or writing to stdin/stdout;
    /// errors in Ixa are printed to stdout
    #[cfg(feature = "debugger")]
    pub fn schedule_debugger(
        &mut self,
        time: f64,
        priority: Option<ExecutionPhase>,
        callback: Box<Callback>,
    ) {
        trace!("scheduling debugger");
        let priority = priority.unwrap_or(ExecutionPhase::First);
        self.breakpoints_scheduled
            .add_plan(time, callback, priority);
    }

    /// Register to handle emission of events of type E
    ///
    /// Handlers will be called upon event emission in order of subscription as
    /// queued `Callback`s with the appropriate event.
    #[allow(clippy::missing_panics_doc)]
    pub fn subscribe_to_event<E: IxaEvent + Copy + 'static>(
        &mut self,
        handler: impl Fn(&mut Context, E) + 'static,
    ) {
        let handler_vec = self
            .event_handlers
            .entry(TypeId::of::<E>())
            .or_insert_with(|| Box::<Vec<Rc<EventHandler<E>>>>::default());
        let handler_vec: &mut Vec<Rc<EventHandler<E>>> = handler_vec.downcast_mut().unwrap();
        handler_vec.push(Rc::new(handler));
        E::on_subscribe(self);
    }

    /// Emit an event of type E to be handled by registered receivers
    ///
    /// Receivers will handle events in the order that they have subscribed and
    /// are queued as callbacks
    #[allow(clippy::missing_panics_doc)]
    pub fn emit_event<E: IxaEvent + Copy + 'static>(&mut self, event: E) {
        // Destructure to obtain event handlers and plan queue
        let Context {
            event_handlers,
            callback_queue,
            ..
        } = self;
        if let Some(handler_vec) = event_handlers.get(&TypeId::of::<E>()) {
            let handler_vec: &Vec<Rc<EventHandler<E>>> = handler_vec.downcast_ref().unwrap();
            for handler in handler_vec {
                let handler_clone = Rc::clone(handler);
                callback_queue.push_back(Box::new(move |context| handler_clone(context, event)));
            }
        }
    }

    /// Add a plan to the future event list at the specified time in the normal
    /// phase
    ///
    /// Returns a [`PlanId`] for the newly-added plan that can be used to cancel it
    /// if needed.
    /// # Panics
    ///
    /// Panics if time is in the past, infinite, or NaN.
    pub fn add_plan(&mut self, time: f64, callback: impl FnOnce(&mut Context) + 'static) -> PlanId {
        self.add_plan_with_phase(time, callback, ExecutionPhase::Normal)
    }

    /// Add a plan to the future event list at the specified time and with the
    /// specified phase (first, normal, or last among plans at the
    /// specified time)
    ///
    /// Returns a [`PlanId`] for the newly-added plan that can be used to cancel it
    /// if needed.
    /// # Panics
    ///
    /// Panics if time is in the past, infinite, or NaN.
    pub fn add_plan_with_phase(
        &mut self,
        time: f64,
        callback: impl FnOnce(&mut Context) + 'static,
        phase: ExecutionPhase,
    ) -> PlanId {
        let current = self.get_current_time();
        assert!(!time.is_nan(), "Time {time} is invalid: cannot be NaN");
        assert!(
            !time.is_infinite(),
            "Time {time} is invalid: cannot be infinite"
        );
        assert!(
            time >= current,
            "Time {time} is invalid: cannot be less than the current time ({}). Consider calling set_start_time() before scheduling plans.",
            current
        );
        self.plan_queue.add_plan(time, Box::new(callback), phase)
    }

    fn evaluate_periodic_and_schedule_next(
        &mut self,
        period: f64,
        callback: impl Fn(&mut Context) + 'static,
        phase: ExecutionPhase,
    ) {
        trace!(
            "evaluate periodic at {} (period={})",
            self.get_current_time(),
            period
        );
        callback(self);
        if !self.plan_queue.is_empty() {
            let next_time = self.get_current_time() + period;
            self.add_plan_with_phase(
                next_time,
                move |context| context.evaluate_periodic_and_schedule_next(period, callback, phase),
                phase,
            );
        }
    }

    /// Add a plan with specified priority to the future event list, and
    /// continuously repeat the plan at the specified period, stopping
    /// only once there are no other plans scheduled.
    ///
    /// Notes:
    /// * The first periodic plan is scheduled at time `0.0`. If `set_start_time` was
    ///   set to a positive value, this will currently panic because the first plan
    ///   occurs before the start time (see issue #634 for future behavior).
    ///
    /// # Panics
    ///
    /// Panics if plan period is negative, infinite, or NaN.
    pub fn add_periodic_plan_with_phase(
        &mut self,
        period: f64,
        callback: impl Fn(&mut Context) + 'static,
        phase: ExecutionPhase,
    ) {
        assert!(
            period > 0.0 && !period.is_nan() && !period.is_infinite(),
            "Period must be greater than 0"
        );

        self.add_plan_with_phase(
            0.0,
            move |context| context.evaluate_periodic_and_schedule_next(period, callback, phase),
            phase,
        );
    }

    /// Cancel a plan that has been added to the queue
    ///
    /// # Panics
    ///
    /// This function panics if you cancel a plan which has already been
    /// cancelled or executed.
    pub fn cancel_plan(&mut self, plan_id: &PlanId) {
        trace!("canceling plan {plan_id:?}");
        let result = self.plan_queue.cancel_plan(plan_id);
        if result.is_none() {
            warn!("Tried to cancel nonexistent plan with ID = {plan_id:?}");
        }
    }

    #[doc(hidden)]
    #[allow(dead_code)]
    pub(crate) fn remaining_plan_count(&self) -> usize {
        self.plan_queue.remaining_plan_count()
    }

    /// Add a `Callback` to the queue to be executed before the next plan
    pub fn queue_callback(&mut self, callback: impl FnOnce(&mut Context) + 'static) {
        trace!("queuing callback");
        self.callback_queue.push_back(Box::new(callback));
    }

    /// Retrieve a mutable reference to the data container associated with a
    /// [`DataPlugin`]
    ///
    /// If the data container has not been already added to the [`Context`] then
    /// this function will use the [`DataPlugin::init`] method
    /// to construct a new data container and store it in the [`Context`].
    ///
    /// Returns a mutable reference to the data container
    #[must_use]
    #[allow(clippy::missing_panics_doc)]
    #[allow(clippy::needless_pass_by_value)]
    pub fn get_data_mut<T: DataPlugin>(&mut self, _data_plugin: T) -> &mut T::DataContainer {
        let index = T::index_within_context();

        // If the data plugin is already initialized, return a mutable reference.
        if self.data_plugins[index].get().is_some() {
            return self.data_plugins[index]
                .get_mut()
                .unwrap()
                .downcast_mut::<T::DataContainer>()
                .expect("TypeID does not match data plugin type");
        }

        // Initialize the data plugin if not already initialized.
        let data = T::init(self);
        let cell = self
            .data_plugins
            .get_mut(index)
            .unwrap_or_else(|| panic!("No data plugin found with index = {index:?}. You must use the `define_data_plugin!` macro to create a data plugin."));
        let _ = cell.set(Box::new(data));
        cell.get_mut()
            .unwrap()
            .downcast_mut::<T::DataContainer>()
            .expect("TypeID does not match data plugin type. You must use the `define_data_plugin!` macro to create a data plugin.")
    }

    /// Retrieve a reference to the data container associated with a
    /// [`DataPlugin`]
    ///
    /// Returns a reference to the data container if it exists or else `None`
    #[must_use]
    #[allow(clippy::needless_pass_by_value)]
    pub fn get_data<T: DataPlugin>(&self, _data_plugin: T) -> &T::DataContainer {
        let index = T::index_within_context();
        self.data_plugins
            .get(index)
            .unwrap_or_else(|| panic!("No data plugin found with index = {index:?}. You must use the `define_data_plugin!` macro to create a data plugin."))
            .get_or_init(|| Box::new(T::init(self)))
            .downcast_ref::<T::DataContainer>()
            .expect("TypeID does not match data plugin type. You must use the `define_data_plugin!` macro to create a data plugin.")
    }

    /// Shutdown the simulation cleanly, abandoning all events after whatever
    /// is currently executing.
    pub fn shutdown(&mut self) {
        trace!("shutdown context");
        self.shutdown_requested = true;
    }

<<<<<<< HEAD
    /// Returns whether execution statistics should be printed
    #[must_use]
    pub fn should_print_execution_statistics(&self) -> bool {
        self.print_execution_statistics
    }

    /// Get the current time in the simulation
=======
    /// Get the current simulation time
>>>>>>> 515f974f
    ///
    /// Returns the current time in the simulation. The behavior depends on execution state:
    /// * During execution: returns the time of the currently executing plan or callback
    /// * Before execution: returns the start time (if set via [`set_start_time`]), or `0.0`
    ///
    /// The time can be negative if a negative start time was set before execution.
    #[must_use]
    pub fn get_current_time(&self) -> f64 {
        self.current_time.or(self.start_time).unwrap_or(0.0)
    }

    /// Set the start time for the simulation. Must be finite.
    ///
    /// * Call before `Context.execute()`.
    /// * `start_time` must be finite (not NaN or infinite).
    /// * May be called only once.
    /// * If plans are already scheduled, `start_time` must be earlier than or equal to
    ///   the earliest scheduled plan time.
    ///
    /// # Panics
    ///
    /// Panics if:
    /// * `start_time` is NaN or infinite.
    /// * the start time was already set.
    /// * `Context::execute()` has been called.
    /// * `start_time` is later than the earliest scheduled plan time.
    pub fn set_start_time(&mut self, start_time: f64) {
        assert!(
            !start_time.is_nan() && !start_time.is_infinite(),
            "Start time {start_time} must be finite"
        );
        assert!(
            self.start_time.is_none(),
            "Start time has already been set. It can only be set once."
        );
        assert!(
            self.current_time.is_none(),
            "Start time cannot be set after execution has begun."
        );
        if let Some(next_time) = self.plan_queue.next_time() {
            assert!(
                start_time <= next_time,
                "Start time {} is later than the earliest scheduled plan time {}. Remove or reschedule existing plans first.",
                start_time,
                next_time
            );
        }
        self.start_time = Some(start_time);
    }

    /// Get the start time that was set via `set_start_time`, or `None` if not set.
    #[must_use]
    pub fn get_start_time(&self) -> Option<f64> {
        self.start_time
    }

    /// Request to enter a debugger session at next event loop
    #[cfg(feature = "debugger")]
    pub fn request_debugger(&mut self) {
        self.break_requested = true;
    }

    /// Request to enter a debugger session at next event loop
    #[cfg(feature = "debugger")]
    pub fn cancel_debugger_request(&mut self) {
        self.break_requested = false;
    }

    /// Disable breakpoints
    #[cfg(feature = "debugger")]
    pub fn disable_breakpoints(&mut self) {
        self.breakpoints_enabled = false;
    }

    /// Enable breakpoints
    #[cfg(feature = "debugger")]
    pub fn enable_breakpoints(&mut self) {
        self.breakpoints_enabled = true;
    }

    /// Returns `true` if breakpoints are enabled.
    #[must_use]
    #[cfg(feature = "debugger")]
    pub fn breakpoints_are_enabled(&self) -> bool {
        self.breakpoints_enabled
    }

    /// Delete the breakpoint with the given ID
    #[cfg(feature = "debugger")]
    pub fn delete_breakpoint(&mut self, breakpoint_id: u64) -> Option<Box<Callback>> {
        self.breakpoints_scheduled
            .cancel_plan(&PlanId(breakpoint_id))
    }

    /// Returns a list of length `at_most`, or unbounded if `at_most=0`, of active scheduled
    /// `PlanSchedule`s ordered as they are in the queue itself.
    #[must_use]
    #[cfg(feature = "debugger")]
    pub fn list_breakpoints(&self, at_most: usize) -> Vec<&PlanSchedule<ExecutionPhase>> {
        self.breakpoints_scheduled.list_schedules(at_most)
    }

    /// Deletes all breakpoints.
    #[cfg(feature = "debugger")]
    pub fn clear_breakpoints(&mut self) {
        self.breakpoints_scheduled.clear();
    }

    /// Execute the simulation until the plan and callback queues are empty
    pub fn execute(&mut self) {
        trace!("entering event loop");

        if self.current_time.is_none() {
            self.current_time = Some(self.start_time.unwrap_or(0.0));
        }

        // Start plan loop
        loop {
            #[cfg(feature = "progress_bar")]
            if crate::progress::MAX_TIME.get().is_some() {
                update_timeline_progress(self.get_current_time());
            }

            #[cfg(feature = "debugger")]
            if self.break_requested {
                enter_debugger(self);
            } else if self.shutdown_requested {
                self.shutdown_requested = false;
                break;
            } else {
                self.execute_single_step();
            }

            self.execution_profiler.refresh();

            #[cfg(not(feature = "debugger"))]
            if self.shutdown_requested {
                self.shutdown_requested = false;
                break;
            } else {
                self.execute_single_step();
            }
        }

        let stats = self.get_execution_statistics();
        if self.print_execution_statistics {
            print_execution_statistics(&stats);
            #[cfg(feature = "profiling")]
            crate::profiling::print_profiling_data();
        } else {
            log_execution_statistics(&stats);
        }
    }

    /// Executes a single step of the simulation, prioritizing tasks as follows:
    ///   1. Breakpoints
    ///   2. Callbacks
    ///   3. Plans
    ///   4. Shutdown
    pub fn execute_single_step(&mut self) {
        // This always runs the breakpoint before anything scheduled in the task queue regardless
        // of the `ExecutionPhase` of the breakpoint. If breakpoints are disabled, they are still
        // popped from the breakpoint queue at the time they are scheduled even though they are not
        // executed.
        #[cfg(feature = "debugger")]
        if let Some((bp, _)) = self.breakpoints_scheduled.peek() {
            // If the priority of bp is `ExecutionPhase::First`, and if the next scheduled plan
            // is scheduled at or after bp's time (or doesn't exist), run bp.
            // If the priority of bp is `ExecutionPhase::Last`, and if the next scheduled plan
            // is scheduled strictly after bp's time (or doesn't exist), run bp.
            if let Some(plan_time) = self.plan_queue.next_time() {
                if (bp.priority == ExecutionPhase::First && bp.time <= plan_time)
                    || (bp.priority == ExecutionPhase::Last && bp.time < plan_time)
                {
                    self.breakpoints_scheduled.get_next_plan(); // Pop the breakpoint
                    if self.breakpoints_enabled {
                        self.break_requested = true;
                        return;
                    }
                }
            } else {
                self.breakpoints_scheduled.get_next_plan(); // Pop the breakpoint
                if self.breakpoints_enabled {
                    self.break_requested = true;
                    return;
                }
            }
        }

        // If there is a callback, run it.
        if let Some(callback) = self.callback_queue.pop_front() {
            trace!("calling callback");
            callback(self);
        }
        // There aren't any callbacks, so look at the first plan.
        else if let Some(plan) = self.plan_queue.get_next_plan() {
            trace!("calling plan at {:.6}", plan.time);
            self.current_time = Some(plan.time);
            (plan.data)(self);
        } else {
            trace!("No callbacks or plans; exiting event loop");
            // OK, there aren't any plans, so we're done.
            self.shutdown_requested = true;
        }
    }

    pub fn get_execution_statistics(&mut self) -> ExecutionStatistics {
        let population = self.get_current_population();
        self.execution_profiler.compute_final_statistics(population)
    }
}

pub trait ContextBase: Sized {
    fn subscribe_to_event<E: IxaEvent + Copy + 'static>(
        &mut self,
        handler: impl Fn(&mut Context, E) + 'static,
    );
    fn emit_event<E: IxaEvent + Copy + 'static>(&mut self, event: E);
    fn add_plan(&mut self, time: f64, callback: impl FnOnce(&mut Context) + 'static) -> PlanId;
    fn add_plan_with_phase(
        &mut self,
        time: f64,
        callback: impl FnOnce(&mut Context) + 'static,
        phase: ExecutionPhase,
    ) -> PlanId;
    fn add_periodic_plan_with_phase(
        &mut self,
        period: f64,
        callback: impl Fn(&mut Context) + 'static,
        phase: ExecutionPhase,
    );
    fn cancel_plan(&mut self, plan_id: &PlanId);
    fn queue_callback(&mut self, callback: impl FnOnce(&mut Context) + 'static);
    fn get_data_mut<T: DataPlugin>(&mut self, plugin: T) -> &mut T::DataContainer;
    fn get_data<T: DataPlugin>(&self, plugin: T) -> &T::DataContainer;
    fn get_current_time(&self) -> f64;
    fn get_execution_statistics(&mut self) -> ExecutionStatistics;
    fn should_print_execution_statistics(&self) -> bool;
}
impl ContextBase for Context {
    delegate::delegate! {
        to self {
            fn subscribe_to_event<E: IxaEvent + Copy + 'static>(&mut self, handler: impl Fn(&mut Context, E) + 'static);
            fn emit_event<E: IxaEvent + Copy + 'static>(&mut self, event: E);
            fn add_plan(&mut self, time: f64, callback: impl FnOnce(&mut Context) + 'static) -> PlanId;
            fn add_plan_with_phase(&mut self, time: f64, callback: impl FnOnce(&mut Context) + 'static, phase: ExecutionPhase) -> PlanId;
            fn add_periodic_plan_with_phase(&mut self, period: f64, callback: impl Fn(&mut Context) + 'static, phase: ExecutionPhase);
            fn cancel_plan(&mut self, plan_id: &PlanId);
            fn queue_callback(&mut self, callback: impl FnOnce(&mut Context) + 'static);
            fn get_data_mut<T: DataPlugin>(&mut self, plugin: T) -> &mut T::DataContainer;
            fn get_data<T: DataPlugin>(&self, plugin: T) -> &T::DataContainer;
            fn get_current_time(&self) -> f64;
            fn get_execution_statistics(&mut self) -> ExecutionStatistics;
            fn should_print_execution_statistics(&self) -> bool;
        }
    }
}

impl Default for Context {
    fn default() -> Self {
        Self::new()
    }
}

#[cfg(test)]
#[allow(clippy::float_cmp)]
mod tests {
    use std::cell::RefCell;

    use ixa_derive::IxaEvent;

    use super::*;
    use crate::define_data_plugin;

    define_data_plugin!(ComponentA, Vec<u32>, vec![]);

    #[test]
    fn empty_context() {
        let mut context = Context::new();
        context.execute();
        assert_eq!(context.get_current_time(), 0.0);
    }

    #[test]
    fn get_data() {
        let mut context = Context::new();
        context.get_data_mut(ComponentA).push(1);
        assert_eq!(*context.get_data(ComponentA), vec![1],);
    }

    fn add_plan(context: &mut Context, time: f64, value: u32) -> PlanId {
        context.add_plan(time, move |context| {
            context.get_data_mut(ComponentA).push(value);
        })
    }

    fn add_plan_with_phase(
        context: &mut Context,
        time: f64,
        value: u32,
        phase: ExecutionPhase,
    ) -> PlanId {
        context.add_plan_with_phase(
            time,
            move |context| {
                context.get_data_mut(ComponentA).push(value);
            },
            phase,
        )
    }

    #[test]
    #[should_panic(expected = "Time inf is invalid")]
    fn infinite_plan_time() {
        let mut context = Context::new();
        add_plan(&mut context, f64::INFINITY, 0);
    }

    #[test]
    #[should_panic(expected = "Time NaN is invalid")]
    fn nan_plan_time() {
        let mut context = Context::new();
        add_plan(&mut context, f64::NAN, 0);
    }

    #[test]
    fn timed_plan_only() {
        let mut context = Context::new();
        add_plan(&mut context, 1.0, 1);
        context.execute();
        assert_eq!(context.get_current_time(), 1.0);
        assert_eq!(*context.get_data_mut(ComponentA), vec![1]);
    }

    #[test]
    fn callback_only() {
        let mut context = Context::new();
        context.queue_callback(|context| {
            context.get_data_mut(ComponentA).push(1);
        });
        context.execute();
        assert_eq!(context.get_current_time(), 0.0);
        assert_eq!(*context.get_data_mut(ComponentA), vec![1]);
    }

    #[test]
    fn callback_before_timed_plan() {
        let mut context = Context::new();
        context.queue_callback(|context| {
            context.get_data_mut(ComponentA).push(1);
        });
        add_plan(&mut context, 1.0, 2);
        context.execute();
        assert_eq!(context.get_current_time(), 1.0);
        assert_eq!(*context.get_data_mut(ComponentA), vec![1, 2]);
    }

    #[test]
    fn callback_adds_timed_plan() {
        let mut context = Context::new();
        context.queue_callback(|context| {
            context.get_data_mut(ComponentA).push(1);
            add_plan(context, 1.0, 2);
            context.get_data_mut(ComponentA).push(3);
        });
        context.execute();
        assert_eq!(context.get_current_time(), 1.0);
        assert_eq!(*context.get_data_mut(ComponentA), vec![1, 3, 2]);
    }

    #[test]
    fn callback_adds_callback_and_timed_plan() {
        let mut context = Context::new();
        context.queue_callback(|context| {
            context.get_data_mut(ComponentA).push(1);
            add_plan(context, 1.0, 2);
            context.queue_callback(|context| {
                context.get_data_mut(ComponentA).push(4);
            });
            context.get_data_mut(ComponentA).push(3);
        });
        context.execute();
        assert_eq!(context.get_current_time(), 1.0);
        assert_eq!(*context.get_data_mut(ComponentA), vec![1, 3, 4, 2]);
    }

    #[test]
    fn timed_plan_adds_callback_and_timed_plan() {
        let mut context = Context::new();
        context.add_plan(1.0, |context| {
            context.get_data_mut(ComponentA).push(1);
            // We add the plan first, but the callback will fire first.
            add_plan(context, 2.0, 3);
            context.queue_callback(|context| {
                context.get_data_mut(ComponentA).push(2);
            });
        });
        context.execute();
        assert_eq!(context.get_current_time(), 2.0);
        assert_eq!(*context.get_data_mut(ComponentA), vec![1, 2, 3]);
    }

    #[test]
    fn cancel_plan() {
        let mut context = Context::new();
        let to_cancel = add_plan(&mut context, 2.0, 1);
        context.add_plan(1.0, move |context| {
            context.cancel_plan(&to_cancel);
        });
        context.execute();
        assert_eq!(context.get_current_time(), 1.0);
        let test_vec: Vec<u32> = vec![];
        assert_eq!(*context.get_data_mut(ComponentA), test_vec);
    }

    #[test]
    fn add_plan_with_current_time() {
        let mut context = Context::new();
        context.add_plan(1.0, move |context| {
            context.get_data_mut(ComponentA).push(1);
            add_plan(context, 1.0, 2);
            context.queue_callback(|context| {
                context.get_data_mut(ComponentA).push(3);
            });
        });
        context.execute();
        assert_eq!(context.get_current_time(), 1.0);
        assert_eq!(*context.get_data_mut(ComponentA), vec![1, 3, 2]);
    }

    #[test]
    fn plans_at_same_time_fire_in_order() {
        let mut context = Context::new();
        add_plan(&mut context, 1.0, 1);
        add_plan(&mut context, 1.0, 2);
        context.execute();
        assert_eq!(context.get_current_time(), 1.0);
        assert_eq!(*context.get_data_mut(ComponentA), vec![1, 2]);
    }

    #[test]
    fn check_plan_phase_ordering() {
        assert!(ExecutionPhase::First < ExecutionPhase::Normal);
        assert!(ExecutionPhase::Normal < ExecutionPhase::Last);
    }

    #[test]
    fn plans_at_same_time_follow_phase() {
        let mut context = Context::new();
        add_plan(&mut context, 1.0, 1);
        add_plan_with_phase(&mut context, 1.0, 5, ExecutionPhase::Last);
        add_plan_with_phase(&mut context, 1.0, 3, ExecutionPhase::First);
        add_plan(&mut context, 1.0, 2);
        add_plan_with_phase(&mut context, 1.0, 6, ExecutionPhase::Last);
        add_plan_with_phase(&mut context, 1.0, 4, ExecutionPhase::First);
        context.execute();
        assert_eq!(context.get_current_time(), 1.0);
        assert_eq!(*context.get_data_mut(ComponentA), vec![3, 4, 1, 2, 5, 6]);
    }

    #[derive(Copy, Clone, IxaEvent)]
    struct Event1 {
        pub data: usize,
    }

    #[derive(Copy, Clone, IxaEvent)]
    struct Event2 {
        pub data: usize,
    }

    #[test]
    fn simple_event() {
        let mut context = Context::new();
        let obs_data = Rc::new(RefCell::new(0));
        let obs_data_clone = Rc::clone(&obs_data);

        context.subscribe_to_event::<Event1>(move |_, event| {
            *obs_data_clone.borrow_mut() = event.data;
        });

        context.emit_event(Event1 { data: 1 });
        context.execute();
        assert_eq!(*obs_data.borrow(), 1);
    }

    #[test]
    fn multiple_events() {
        let mut context = Context::new();
        let obs_data = Rc::new(RefCell::new(0));
        let obs_data_clone = Rc::clone(&obs_data);

        context.subscribe_to_event::<Event1>(move |_, event| {
            *obs_data_clone.borrow_mut() += event.data;
        });

        context.emit_event(Event1 { data: 1 });
        context.emit_event(Event1 { data: 2 });
        context.execute();

        // Both of these should have been received.
        assert_eq!(*obs_data.borrow(), 3);
    }

    #[test]
    fn multiple_event_handlers() {
        let mut context = Context::new();
        let obs_data1 = Rc::new(RefCell::new(0));
        let obs_data1_clone = Rc::clone(&obs_data1);
        let obs_data2 = Rc::new(RefCell::new(0));
        let obs_data2_clone = Rc::clone(&obs_data2);

        context.subscribe_to_event::<Event1>(move |_, event| {
            *obs_data1_clone.borrow_mut() = event.data;
        });
        context.subscribe_to_event::<Event1>(move |_, event| {
            *obs_data2_clone.borrow_mut() = event.data;
        });
        context.emit_event(Event1 { data: 1 });
        context.execute();
        assert_eq!(*obs_data1.borrow(), 1);
        assert_eq!(*obs_data2.borrow(), 1);
    }

    #[test]
    fn multiple_event_types() {
        let mut context = Context::new();
        let obs_data1 = Rc::new(RefCell::new(0));
        let obs_data1_clone = Rc::clone(&obs_data1);
        let obs_data2 = Rc::new(RefCell::new(0));
        let obs_data2_clone = Rc::clone(&obs_data2);

        context.subscribe_to_event::<Event1>(move |_, event| {
            *obs_data1_clone.borrow_mut() = event.data;
        });
        context.subscribe_to_event::<Event2>(move |_, event| {
            *obs_data2_clone.borrow_mut() = event.data;
        });
        context.emit_event(Event1 { data: 1 });
        context.emit_event(Event2 { data: 2 });
        context.execute();
        assert_eq!(*obs_data1.borrow(), 1);
        assert_eq!(*obs_data2.borrow(), 2);
    }

    #[test]
    fn subscribe_after_event() {
        let mut context = Context::new();
        let obs_data = Rc::new(RefCell::new(0));
        let obs_data_clone = Rc::clone(&obs_data);

        context.emit_event(Event1 { data: 1 });
        context.subscribe_to_event::<Event1>(move |_, event| {
            *obs_data_clone.borrow_mut() = event.data;
        });

        context.execute();
        assert_eq!(*obs_data.borrow(), 0);
    }

    #[test]
    fn shutdown_cancels_plans() {
        let mut context = Context::new();
        add_plan(&mut context, 1.0, 1);
        context.add_plan(1.5, Context::shutdown);
        add_plan(&mut context, 2.0, 2);
        context.execute();
        assert_eq!(context.get_current_time(), 1.5);
        assert_eq!(*context.get_data_mut(ComponentA), vec![1]);
    }

    #[test]
    fn shutdown_cancels_callbacks() {
        let mut context = Context::new();
        add_plan(&mut context, 1.0, 1);
        context.add_plan(1.5, |context| {
            // Note that we add the callback *before* we call shutdown
            // but shutdown cancels everything.
            context.queue_callback(|context| {
                context.get_data_mut(ComponentA).push(3);
            });
            context.shutdown();
        });
        context.execute();
        assert_eq!(context.get_current_time(), 1.5);
        assert_eq!(*context.get_data_mut(ComponentA), vec![1]);
    }

    #[test]
    fn shutdown_cancels_events() {
        let mut context = Context::new();
        let obs_data = Rc::new(RefCell::new(0));
        let obs_data_clone = Rc::clone(&obs_data);
        context.subscribe_to_event::<Event1>(move |_, event| {
            *obs_data_clone.borrow_mut() = event.data;
        });
        context.emit_event(Event1 { data: 1 });
        context.shutdown();
        context.execute();
        assert_eq!(*obs_data.borrow(), 0);
    }

    #[test]
    #[allow(clippy::cast_sign_loss)]
    #[allow(clippy::cast_possible_truncation)]
    fn periodic_plan_self_schedules() {
        // checks whether the person properties report schedules itself
        // based on whether there are plans in the queue
        let mut context = Context::new();
        context.add_periodic_plan_with_phase(
            1.0,
            |context| {
                let time = context.get_current_time();
                context.get_data_mut(ComponentA).push(time as u32);
            },
            ExecutionPhase::Last,
        );
        context.add_plan(1.0, move |_context| {});
        context.add_plan(1.5, move |_context| {});
        context.execute();
        assert_eq!(context.get_current_time(), 2.0);

        assert_eq!(*context.get_data(ComponentA), vec![0, 1, 2]); // time 0.0, 1.0, and 2.0
    }

    // Tests for negative time handling

    #[test]
    fn negative_plan_time_allowed() {
        let mut context = Context::new();
        context.set_start_time(-1.0);
        add_plan(&mut context, -1.0, 1);
        context.execute();
        assert_eq!(context.get_current_time(), -1.0);
        assert_eq!(*context.get_data_mut(ComponentA), vec![1]);
    }

    #[test]
    fn add_plan_get_current_time() {
        let mut context = Context::new();
        let current_time = context.get_current_time();
        add_plan(&mut context, current_time, 1);
        context.execute();
        assert_eq!(context.get_current_time(), 0.0);
        assert_eq!(*context.get_data_mut(ComponentA), vec![1]);
    }

    #[test]
    fn multiple_negative_plans() {
        let mut context = Context::new();
        context.set_start_time(-3.0);
        add_plan(&mut context, -3.0, 1);
        add_plan(&mut context, -1.0, 3);
        add_plan(&mut context, -2.0, 2);
        context.execute();
        assert_eq!(context.get_current_time(), -1.0);
        assert_eq!(*context.get_data_mut(ComponentA), vec![1, 2, 3]);
    }

    #[test]
    fn negative_and_positive_plans() {
        let mut context = Context::new();
        context.set_start_time(-1.0);
        add_plan(&mut context, -1.0, 1);
        add_plan(&mut context, 1.0, 3);
        add_plan(&mut context, 0.0, 2);
        context.execute();
        assert_eq!(context.get_current_time(), 1.0);
        assert_eq!(*context.get_data_mut(ComponentA), vec![1, 2, 3]);
    }

    #[test]
    fn get_current_time_before_execute_defaults() {
        let mut context = Context::new();
        assert_eq!(context.get_current_time(), 0.0);

        context.set_start_time(-2.0);
        assert_eq!(context.get_current_time(), -2.0);
    }

    #[test]
    fn get_current_time_initializes_to_zero_when_all_positive() {
        let mut context = Context::new();
        let seen_time = Rc::new(RefCell::new(f64::NAN));
        let seen_time_clone = Rc::clone(&seen_time);
        context.queue_callback(move |ctx| {
            *seen_time_clone.borrow_mut() = ctx.get_current_time();
        });
        context.execute();
        assert_eq!(*seen_time.borrow(), 0.0);
    }

    #[test]
    fn get_current_time_initializes_to_zero_when_empty() {
        let mut context = Context::new();
        context.execute();
        assert_eq!(context.get_current_time(), 0.0);
    }

    #[test]
    fn get_current_time_initializes_to_zero_with_plan() {
        let mut context = Context::new();
        add_plan(&mut context, 0.0, 1);
        context.execute();
        assert_eq!(context.get_current_time(), 0.0);
        assert_eq!(*context.get_data_mut(ComponentA), vec![1]);
    }

    #[test]
    #[should_panic(expected = "Time -1 is invalid")]
    fn negative_time_from_callback_panics() {
        let mut context = Context::new();
        context.queue_callback(|context| {
            context.get_data_mut(ComponentA).push(1);
            add_plan(context, -1.0, 2);
        });
        add_plan(&mut context, 1.0, 3);
        context.execute();
    }

    #[test]
    fn large_negative_time() {
        let mut context = Context::new();
        context.set_start_time(-1_000_000.0);
        add_plan(&mut context, -1_000_000.0, 1);
        context.execute();
        assert_eq!(context.get_current_time(), -1_000_000.0);
        assert_eq!(*context.get_data_mut(ComponentA), vec![1]);
    }

    #[test]
    fn very_small_negative_time() {
        let mut context = Context::new();
        context.set_start_time(-1e-10);
        add_plan(&mut context, -1e-10, 1);
        context.execute();
        assert_eq!(context.get_current_time(), -1e-10);
        assert_eq!(*context.get_data_mut(ComponentA), vec![1]);
    }

    #[test]
    fn negative_time_ordering_with_phases() {
        let mut context = Context::new();
        context.set_start_time(-1.0);
        add_plan_with_phase(&mut context, -1.0, 1, ExecutionPhase::Normal);
        add_plan_with_phase(&mut context, -1.0, 3, ExecutionPhase::Last);
        add_plan_with_phase(&mut context, -1.0, 2, ExecutionPhase::First);
        context.execute();
        assert_eq!(context.get_current_time(), -1.0);
        assert_eq!(*context.get_data_mut(ComponentA), vec![2, 1, 3]);
    }

    #[test]
    #[should_panic(expected = "Time 4 is invalid")]
    fn cannot_schedule_plan_before_current_time() {
        let mut context = Context::new();
        add_plan(&mut context, 5.0, 1);
        context.add_plan(5.0, |context| {
            // At time 5.0, we cannot schedule a plan at time 4.0
            add_plan(context, 4.0, 2);
        });
        context.execute();
    }

    #[test]
    fn get_current_time_multiple_calls_before_execute() {
        let mut context = Context::new();
        context.set_start_time(-2.0);
        add_plan(&mut context, -2.0, 1);
        context.execute();
        assert_eq!(context.get_current_time(), -2.0);
    }

    #[test]
    fn negative_plan_can_add_positive_plan() {
        let mut context = Context::new();
        context.set_start_time(-1.0);
        add_plan(&mut context, -1.0, 1);
        context.add_plan(-1.0, |context| {
            add_plan(context, 2.0, 2);
        });
        context.execute();
        assert_eq!(context.get_current_time(), 2.0);
        assert_eq!(*context.get_data_mut(ComponentA), vec![1, 2]);
    }

    #[test]
    fn negative_plan_can_schedule_negative_plan() {
        let mut context = Context::new();
        context.set_start_time(-2.0);
        add_plan(&mut context, -2.0, 1);
        context.add_plan(-2.0, |context| {
            add_plan(context, -1.0, 2);
        });
        context.execute();
        assert_eq!(context.get_current_time(), -1.0);
        assert_eq!(*context.get_data_mut(ComponentA), vec![1, 2]);
    }

    #[test]
    #[should_panic(expected = "Start time has already been set. It can only be set once.")]
    fn set_start_time_only_once() {
        let mut context = Context::new();
        context.set_start_time(1.0);
        context.set_start_time(2.0);
    }

    // Additional coverage around time and plans

    #[test]
    #[should_panic(expected = "Start time NaN must be finite")]
    fn set_start_time_nan_panics() {
        let mut context = Context::new();
        context.set_start_time(f64::NAN);
    }

    #[test]
    #[should_panic(expected = "Start time inf must be finite")]
    fn set_start_time_inf_panics() {
        let mut context = Context::new();
        context.set_start_time(f64::INFINITY);
    }

    #[test]
    fn set_start_time_equal_to_earliest_plan_allowed() {
        let mut context = Context::new();
        context.set_start_time(-2.0);
        add_plan(&mut context, -2.0, 1);
        context.execute();
        assert_eq!(context.get_current_time(), -2.0);
        assert_eq!(*context.get_data_mut(ComponentA), vec![1]);
    }

    // Note: adding a plan earlier than current_time after setting start time
    // is already covered by `add_plan_less_than_current_time_panics`.

    #[test]
    fn set_start_time_with_only_callbacks_keeps_time() {
        let mut context = Context::new();
        context.set_start_time(5.0);
        context.queue_callback(|ctx| {
            ctx.get_data_mut(ComponentA).push(42);
        });
        context.execute();
        assert_eq!(context.get_current_time(), 5.0);
        assert_eq!(*context.get_data_mut(ComponentA), vec![42]);
    }

    #[test]
    fn multiple_plans_final_time_is_last() {
        let mut context = Context::new();
        add_plan(&mut context, 1.0, 1);
        add_plan(&mut context, 3.0, 3);
        add_plan(&mut context, 2.0, 2);
        context.execute();
        assert_eq!(context.get_current_time(), 3.0);
        assert_eq!(*context.get_data_mut(ComponentA), vec![1, 2, 3]);
    }

    #[test]
    fn add_plan_same_time_fifo_and_phases() {
        let mut context = Context::new();
        add_plan_with_phase(&mut context, 1.0, 3, ExecutionPhase::Last);
        add_plan(&mut context, 1.0, 1);
        add_plan_with_phase(&mut context, 1.0, 2, ExecutionPhase::First);
        add_plan(&mut context, 1.0, 4);
        context.execute();
        assert_eq!(context.get_current_time(), 1.0);
        assert_eq!(*context.get_data_mut(ComponentA), vec![2, 1, 4, 3]);
    }

    #[test]
    #[should_panic(expected = "Time -2 is invalid")]
    fn add_plan_less_than_current_time_panics() {
        let mut context = Context::new();
        context.set_start_time(-1.0);
        add_plan(&mut context, -1.0, 1);
        // Attempt to schedule before current time
        add_plan(&mut context, -2.0, 2);
    }

    #[test]
    #[should_panic(expected = "Period must be greater than 0")]
    fn add_periodic_plan_zero_period_panics() {
        let mut context = Context::new();
        context.add_periodic_plan_with_phase(0.0, |_ctx| {}, ExecutionPhase::Normal);
    }

    #[test]
    #[should_panic(expected = "Period must be greater than 0")]
    fn add_periodic_plan_nan_panics() {
        let mut context = Context::new();
        context.add_periodic_plan_with_phase(f64::NAN, |_ctx| {}, ExecutionPhase::Normal);
    }

    #[test]
    #[should_panic(expected = "Period must be greater than 0")]
    fn add_periodic_plan_inf_panics() {
        let mut context = Context::new();
        context.add_periodic_plan_with_phase(f64::INFINITY, |_ctx| {}, ExecutionPhase::Normal);
    }

    #[test]
    fn shutdown_requested_reset() {
        // This test verifies that shutdown_requested is properly reset after
        // being acted upon. This allows the context to be reused after shutdown.
        let mut context = Context::new();
        context.add_person(()).unwrap();

        // Schedule a plan at time 0.0 that calls shutdown
        context.add_plan(0.0, |ctx| {
            ctx.shutdown();
        });

        // First execute - should run until shutdown
        context.execute();
        assert_eq!(context.get_current_time(), 0.0);
        assert_eq!(context.get_current_population(), 1);

        // Add a new plan at time 2.0
        context.add_plan(2.0, |ctx| {
            ctx.add_person(()).unwrap();
        });

        // Second execute - should execute the new plan
        // If shutdown_requested wasn't reset, this would immediately break
        // without executing the plan, leaving population at 1.
        context.execute();
        assert_eq!(context.get_current_time(), 2.0);
        assert_eq!(
            context.get_current_population(),
            2,
            "If this fails, shutdown_requested was not properly reset"
        );
    }
}<|MERGE_RESOLUTION|>--- conflicted
+++ resolved
@@ -361,21 +361,11 @@
         self.shutdown_requested = true;
     }
 
-<<<<<<< HEAD
-    /// Returns whether execution statistics should be printed
-    #[must_use]
-    pub fn should_print_execution_statistics(&self) -> bool {
-        self.print_execution_statistics
-    }
-
-    /// Get the current time in the simulation
-=======
     /// Get the current simulation time
->>>>>>> 515f974f
     ///
     /// Returns the current time in the simulation. The behavior depends on execution state:
     /// * During execution: returns the time of the currently executing plan or callback
-    /// * Before execution: returns the start time (if set via [`set_start_time`]), or `0.0`
+    /// * Before execution: returns the start time (if set via [`Context::set_start_time`]), or `0.0`
     ///
     /// The time can be negative if a negative start time was set before execution.
     #[must_use]
@@ -609,7 +599,6 @@
     fn get_data<T: DataPlugin>(&self, plugin: T) -> &T::DataContainer;
     fn get_current_time(&self) -> f64;
     fn get_execution_statistics(&mut self) -> ExecutionStatistics;
-    fn should_print_execution_statistics(&self) -> bool;
 }
 impl ContextBase for Context {
     delegate::delegate! {
@@ -625,7 +614,6 @@
             fn get_data<T: DataPlugin>(&self, plugin: T) -> &T::DataContainer;
             fn get_current_time(&self) -> f64;
             fn get_execution_statistics(&mut self) -> ExecutionStatistics;
-            fn should_print_execution_statistics(&self) -> bool;
         }
     }
 }
