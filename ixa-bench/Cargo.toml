[package]
name = "ixa-bench"
version = "0.0.1"
description = "Benchmarks for ixa"
publish = false
repository.workspace = true
license.workspace = true
edition.workspace = true
homepage.workspace = true
authors.workspace = true

[package.metadata.release]
release = false

[features]
default = []

# This option includes benchmarks for algorithms we do not use in ixa.
# This allows us to compare our implementations to alternatives.
alternative_algorithm_benches = []

[dev-dependencies]
criterion.workspace = true
tempfile.workspace = true
ixa-derive = { path = "../ixa-derive" }
approx.workspace = true
ixa_example_basic_infection = { path = "../examples/basic-infection" }
ixa_example_births_deaths = { path = "../examples/births-deaths" }

[dependencies]
ixa = { path = "../" }
serde.workspace = true
serde_json.workspace = true
rand.workspace = true
rand_distr.workspace = true
indexmap = "2.11.3"
derive_builder = "0.20.2"
clap = { workspace = true, features = ["derive"] }
paste.workspace = true
anyhow.workspace = true
ctor.workspace = true
nohash-hasher = "0.2.0"

[lib]
bench = false

[[bin]]
name = "hyperfine"
path = "src/bench_utils/hyperfine.rs"
bench = false

[[bin]]
name = "check_criterion_regressions"
path = "src/check_criterion_regressions.rs"
bench = false

[lints]
workspace = true

[[bench]]
name = "examples"
path = "criterion/examples.rs"
harness = false

[[bench]]
name = "large_dataset"
path = "criterion/large_dataset.rs"
harness = false

[[bench]]
name = "algorithms"
path = "criterion/algorithm_benches.rs"
harness = false

[[bench]]
name = "sampling"
path = "criterion/sample_people.rs"
harness = false

[[bench]]
<<<<<<< HEAD
name = "counts"
path = "criterion/counts.rs"
=======
name = "indexing"
path = "criterion/index_benches.rs"
>>>>>>> 46ebf6aa
harness = false<|MERGE_RESOLUTION|>--- conflicted
+++ resolved
@@ -78,11 +78,11 @@
 harness = false
 
 [[bench]]
-<<<<<<< HEAD
+name = "indexing"
+path = "criterion/index_benches.rs"
+harness = false
+
+[[bench]]
 name = "counts"
 path = "criterion/counts.rs"
-=======
-name = "indexing"
-path = "criterion/index_benches.rs"
->>>>>>> 46ebf6aa
 harness = false