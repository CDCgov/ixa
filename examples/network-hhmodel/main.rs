use ixa::runner::run_with_args;
use ixa::{context::Context, random::ContextRandomExt, ContextPeopleExt};
<<<<<<< HEAD
use ixa::{define_rng, ContextGlobalPropertiesExt, PersonId};
use seir::InfectedBy;
mod incidence_report;
=======
use ixa::{define_rng, ContextGlobalPropertiesExt};
use std::path::Path;
>>>>>>> a3d371f5
mod loader;
mod network;
mod parameters;
mod seir;

define_rng!(MainRng);

fn main() {
<<<<<<< HEAD
    let mut context = Context::new();

    context.init_random(1);
=======
    run_with_args(|context, _, _| {
        initialize(context);
        Ok(())
    })
    .unwrap();
}

fn initialize(context: &mut Context) {
    context.init_random(42);
>>>>>>> a3d371f5

    // Load people from csv and set up some base properties
    let people = loader::init(context);

    // Load parameters from json
    let file_path = Path::new(file!()).parent().unwrap().join("config.json");
    context.load_global_properties(&file_path).unwrap();

    // Load network
    network::init(context, &people);

<<<<<<< HEAD
    // Initialize incidence report
    incidence_report::init(&mut context).unwrap();

    // Initialize infected person with InfectedBy value equal to their own PersonId
    let to_infect: Vec<PersonId> = vec![context
        .sample_person(MainRng, ())
        .unwrap()];
    context.set_person_property(to_infect[0], InfectedBy, Some(to_infect[0]));

    #[allow(clippy::vec_init_then_push)]
    seir::init(&mut context, &to_infect);
    context.execute();
=======
    let to_infect = vec![context.sample_person(MainRng, ()).unwrap()];
    seir::init(context, &to_infect);
>>>>>>> a3d371f5
}<|MERGE_RESOLUTION|>--- conflicted
+++ resolved
@@ -1,13 +1,8 @@
 use ixa::runner::run_with_args;
 use ixa::{context::Context, random::ContextRandomExt, ContextPeopleExt};
-<<<<<<< HEAD
 use ixa::{define_rng, ContextGlobalPropertiesExt, PersonId};
 use seir::InfectedBy;
 mod incidence_report;
-=======
-use ixa::{define_rng, ContextGlobalPropertiesExt};
-use std::path::Path;
->>>>>>> a3d371f5
 mod loader;
 mod network;
 mod parameters;
@@ -16,11 +11,6 @@
 define_rng!(MainRng);
 
 fn main() {
-<<<<<<< HEAD
-    let mut context = Context::new();
-
-    context.init_random(1);
-=======
     run_with_args(|context, _, _| {
         initialize(context);
         Ok(())
@@ -30,7 +20,6 @@
 
 fn initialize(context: &mut Context) {
     context.init_random(42);
->>>>>>> a3d371f5
 
     // Load people from csv and set up some base properties
     let people = loader::init(context);
@@ -42,7 +31,6 @@
     // Load network
     network::init(context, &people);
 
-<<<<<<< HEAD
     // Initialize incidence report
     incidence_report::init(&mut context).unwrap();
 
@@ -55,8 +43,4 @@
     #[allow(clippy::vec_init_then_push)]
     seir::init(&mut context, &to_infect);
     context.execute();
-=======
-    let to_infect = vec![context.sample_person(MainRng, ()).unwrap()];
-    seir::init(context, &to_infect);
->>>>>>> a3d371f5
 }