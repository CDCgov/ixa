[workspace]
resolver = "2"
<<<<<<< HEAD
members = [
  "ixa-bench",
  "ixa-derive",
  "ixa-integration-tests",
]

[workspace.package]
=======
members = ["ixa-derive"]

[package]
name = "ixa"
version = "0.1.1"
>>>>>>> 47ea77d4
edition = "2021"
repository = "https://github.com/CDCgov/ixa"
license = "Apache-2.0"
homepage = "https://github.com/CDCgov/ixa"

[package]
name = "ixa"
version = "0.0.1"
description = "A framework for building agent-based models"
repository.workspace = true
license.workspace = true
edition.workspace = true

[dependencies]
rand = "^0.8.5"
csv = "^1.3.1"
serde = { version = "^1.0.217", features = ["derive"] }
serde_derive = "^1.0.217"
serde_json = "^1.0.135"
bincode = "^1.3.3"
reikna = "^0.12.3"
ixa-derive = { version = "0.0.1", path = "ixa-derive" }
seq-macro = "^0.3.5"
paste = "^1.0.15"
ctor = "^0.2.8"
clap = { version = "^4.5.26", features = ["derive"] }
shlex = "^1.3.0"
rustyline = "^15.0.0"
log = "^0.4.22"
log4rs = { version = "^1.3.0", default-features = false, features = [
  "console_appender",
] }
axum = "^0.8.1"
tokio = { version = "^1", features = ["full"] }
reqwest = { version = "^0.12.12", features = ["blocking", "json"] }
uuid = "^1.12.1"
tower-http = { version = "^0.6.2", features = ["full"] }
mime = "^0.3.17"
rustc-hash = "^2.1.1"

[dev-dependencies]
rand_distr = "^0.4.3"
tempfile = "^3.15.0"
assert_cmd = "^2.0.16"
criterion = "^0.5.1"
roots = "0.0.8"
assert_approx_eq = "1.1.0"
ixa-integration-tests = { path = "./ixa-integration-tests" }


# Example Libraries
ixa_example_basic_infection = { path = "examples/basic-infection" }
ixa_example_births_deaths = { path = "examples/births-deaths" }

[workspace.lints.clippy]
pedantic = { level = "warn", priority = -1 }
module-name-repetitions = "allow"
implicit_hasher = "allow"

[lib]
# Prevent Cargo from implicitly linking `libtest` for Criterion.rs compatibility.
# See https://github.com/CDCgov/ixa/issues/217
bench = false<|MERGE_RESOLUTION|>--- conflicted
+++ resolved
@@ -1,6 +1,5 @@
 [workspace]
 resolver = "2"
-<<<<<<< HEAD
 members = [
   "ixa-bench",
   "ixa-derive",
@@ -8,13 +7,6 @@
 ]
 
 [workspace.package]
-=======
-members = ["ixa-derive"]
-
-[package]
-name = "ixa"
-version = "0.1.1"
->>>>>>> 47ea77d4
 edition = "2021"
 repository = "https://github.com/CDCgov/ixa"
 license = "Apache-2.0"
@@ -22,7 +14,7 @@
 
 [package]
 name = "ixa"
-version = "0.0.1"
+version = "0.1.1"
 description = "A framework for building agent-based models"
 repository.workspace = true
 license.workspace = true
